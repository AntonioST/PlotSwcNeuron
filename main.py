<<<<<<< HEAD
"""
Plot SWC file
=============

import .swc and export other extension file (e.g., .svg, .pdf, .png) using cli

Requirement
-----------

* python > 3.7
* numpy
* matplotlib

Use example
-----------

```
usage: main.py [-h] [-o OUTPUT] [-r] [--show] FILE

positional arguments:
  FILE                  swc file

optional arguments:
  -h, --help            show this help message and exit
  -o OUTPUT, --output OUTPUT
                        output picture name
  -r, --use-radius      plot radius
  --show                show preview
```

### Example

load `neuron.swc` and output `neuron.png` file.

```bash
python main.py neuron.swc
```

output `neuron.svg` format file

```bash
python main.py neuron.swc -o neuron.svg
```

show preview window

```bash
python main.py neuron.swc --show
```

add radius property

```bash
python main.py neuron.swc -r
```

"""
import abc
=======
>>>>>>> d8631550
import argparse
import math
from pathlib import Path
from typing import List, Iterator, Tuple, Dict, Any, overload, Union, ClassVar

import matplotlib.pyplot as plt
import numpy as np
from matplotlib import colors
from matplotlib.axes import Axes
from matplotlib.patches import Circle

R2 = Tuple[float, float]


class Vec:
    X: ClassVar
    Y: ClassVar
    Z: ClassVar

    def __init__(self, x: float, y: float, z: float):
        self.x = x
        self.y = y
        self.z = z

    @property
    def unit(self) -> 'Vec':
        n = abs(self)
        if n < 1e-5:
            return self  # empty vector

        return Vec(self.x / n, self.y / n, self.z / n)

    def __abs__(self):
        return math.sqrt(self.x ** 2 + self.y ** 2 + self.z ** 2)

    def __add__(self, other: Union[int, float, 'Vec']) -> 'Vec':
        if isinstance(other, (int, float)):
            return Vec(self.x + other, self.y + other, self.z + other)
        else:
            return Vec(self.x + other.x, self.y + other.y, self.z + other.z)

    def __radd__(self, other: Union[int, float]) -> 'Vec':
        if isinstance(other, (int, float)):
            return Vec(self.x + other, self.y + other, self.z + other)
        else:
            raise TypeError()

    def __sub__(self, other: Union[int, float, 'Vec']) -> 'Vec':
        if isinstance(other, (int, float)):
            return Vec(self.x - other, self.y - other, self.z - other)
        else:
            return Vec(self.x - other.x, self.y - other.y, self.z - other.z)

    def __rsub__(self, other: Union[int, float]) -> 'Vec':
        if isinstance(other, (int, float)):
            return Vec(other - self.x, other - self.y, other - self.z)
        else:
            raise TypeError()

    @overload
    def __mul__(self, other: Union[int, float]) -> 'Vec':
        pass

    @overload
    def __mul__(self, other: 'Vec') -> float:
        pass

    def __mul__(self, other):
        if isinstance(other, (int, float)):
            return Vec(self.x * other, self.y * other, self.z * other)
        else:
            return self.x * other.x + self.y * other.y + self.z * other.z

    def __rmul__(self, other: Union[int, float]):
        if isinstance(other, (int, float)):
            return Vec(self.x * other, self.y * other, self.z * other)
        else:
            raise TypeError()

    def __truediv__(self, other: Union[int, float, 'Vec']) -> 'Vec':
        if isinstance(other, (int, float)):
            return Vec(self.x / other, self.y / other, self.z / other)
        else:
            # project
            q = other.unit
            return self * q * q

    def __matmul__(self, other: 'Vec') -> 'Vec':
        return Vec(
            self.y * other.z - self.z * other.y,
            self.z * other.x - self.x * other.z,
            self.x * other.y - self.y * other.x,
        )

    def __str__(self):
        return f'({self.x}, {self.y}, {self.z})'

    __repr__ = __str__

    def __hash__(self):
        return hash((self.x, self.y, self.z))

    def __eq__(self, other):
        try:
            return self.x == other.x and self.y == other.y and self.z == other.z
        except AttributeError:
            return False


Vec.X = Vec(1, 0, 0)
Vec.Y = Vec(0, 1, 0)
Vec.Z = Vec(0, 0, 1)


class SwcNode:
    node_number: int
    identifier: int
    """
    Standardized swc files (www.neuromorpho.org) - 
    0 - undefined
    1 - soma
    2 - axon
    3 - (basal) dendrite
    4 - apical dendrite
    5+ - custom
    """

    vec: Vec
    r: float
    parent: int

    def __init__(self, n: int, s: int, x: float, y: float, z: float, r: float, p: int):
        self.node_number = n
        self.identifier = s
        self.vec = Vec(x, y, z)
        self.r = r
        self.parent = p

    @property
    def x(self) -> float:
        return self.vec.x

    @property
    def y(self) -> float:
        return self.vec.y

    @property
    def z(self) -> float:
        return self.vec.z

    @property
    def is_undefined(self) -> bool:
        return self.identifier == 0

    @property
    def is_soma(self) -> bool:
        return self.identifier == 1

    @property
    def is_axon(self) -> bool:
        return self.identifier == 2

    @property
    def is_dendrite(self) -> bool:
        return self.identifier == 3 or self.identifier == 4

    def __str__(self):  # todo comment
        return ' '.join(map(str, [
            self.node_number,
            self.identifier,
            self.x,
            self.y,
            self.z,
            self.r,
            self.parent
        ]))

    def __repr__(self):  # todo comment
        return f'{self.node_number}, ' \
               f'id={self.identifier} ' \
               f'p=({self.x}, {self.y}, {self.z}), ' \
               f'r={self.r}, ' \
               f'parent={self.parent}'


class Swc:
    node: List[SwcNode]

    def __init__(self, node: List[SwcNode]):
        self.node = node

    @classmethod
    def load(cls, file: Path) -> 'Swc':  # TODO comment
        node = []

        # UnicodeDecodeError: 'utf-8' codec can't decode byte 0xa4 in position 205: invalid start byte
        # If an error happened like above, please change the encoding below, you can try those encoding
        # to load the swc file
        #   utf-8 (default)
        #   Big5
        #

        with file.open('r', encoding='Big5') as f:
            for line in f:
                line = line.strip()

                if len(line) == 0:
                    continue
                if line.startswith('#'):
                    continue

                part = line.split()
                n = int(part[0])
                s = int(part[1])
                x = float(part[2])
                y = float(part[3])
                z = float(part[4])
                r = float(part[5])
                p = int(part[6])

                node.append(SwcNode(n, s, x, y, z, r, p))

        return Swc(node)

    def __getitem__(self, item: int) -> SwcNode:
        """Get SwcNode whose node_number equals to item.

        :param item: node_number value
        :return: found node
        :raise IndexError: node found found
        """
        try:
            ret = self.node[item - 1]
        except IndexError:
            ret = None

        if ret is not None and ret.node_number == item:
            return ret

        for node in self.node:
            if node.node_number == item:
                return node

        raise IndexError

    def foreach_node(self) -> Iterator[SwcNode]:
        """Foreach nodes"""
        for node in self.node:
            yield node

    def foreach_line(self) -> Iterator[Tuple[SwcNode, SwcNode]]:
        """Foreach line segments

        :return: tuple of 2 nodes (child, parent).
        """
        for node in self.node:
            if node.parent > 0:
                yield node, self[node.parent]

    def __str__(self):
        line = []
        for node in self.node:
            line.append(str(node))
        return '\n'.join(line)


class Projection(metaclass=abc.ABCMeta):

    @abc.abstractmethod
    def __call__(self, p: Vec) -> R2:
        pass

    @classmethod
    def new(cls, expr: str) -> 'Projection':
        if ':' in expr:
            i = expr.index(':')
            name = expr[:i]
            expr = expr[i + 1:]
        else:
            name = expr
            expr = ''

        try:
            proj_type = globals()[name + 'Projection']
        except KeyError as e:
            raise RuntimeError(f'Projection : {name}Projection not found') from e

        if not issubclass(proj_type, Projection):
            raise TypeError(f'not a Projection : {proj_type}')

        return proj_type.new(expr)


class DefaultProjection(Projection):

    def __call__(self, p: Vec) -> R2:
        return p.x, p.y

    @classmethod
    def new(cls, expr: str) -> 'DefaultProjection':
        return DefaultProjection()


class OrthographicProjection(Projection):
    def __init__(self, v: Vec, t: Vec = Vec.Z, z_factor: float = 1.0):
        self.u = v.unit
        self.t = t.unit
        self.z = z_factor

    def __call__(self, p: Vec) -> R2:
        u = self.u
        q = Vec(p.x, p.y, p.z * self.z)
        a = q / u
        b = q - a
        cx = b / self.t
        cy = b - cx
        return abs(cx), abs(cy)

    @classmethod
    def new(cls, expr: str) -> 'OrthographicProjection':
        pattern = "X,Y,Z[,X',Y',Z'][*F]"
        part = expr.split(',')

        p = [Vec.Z, Vec.Z]
        z = 1.0
        if len(part) > 0:
            s = 0
            i = 0

            while i < len(part):
                try:
                    if part[i].startswith('*'):
                        z = float(part[i][1:])
                        i += 1
                    elif part[i] in 'X':
                        p[s] = Vec.X
                        i += 1
                        s += 1
                    elif part[i] in 'Y':
                        p[s] = Vec.Y
                        i += 1
                        s += 1
                    elif part[i] in 'Z':
                        p[s] = Vec.Z
                        i += 1
                        s += 1
                    else:
                        p[s] = Vec(float(part[i]), float(part[i + 1]), float(part[i + 2])).unit
                        i += 3
                        s += 1

                except (IndexError, ValueError) as e:
                    raise ValueError(f'illegal pattern {pattern} : {expr}') from e

        if s == 1 and p[0] * p[1] == 1:
            if p[0] == Vec.Z:
                p[1] = Vec.Y

        return OrthographicProjection(p[0], p[1], z)


class SegStyle(metaclass=abc.ABCMeta):
    def setup(self, swc: Swc):
        pass

    @abc.abstractmethod
    def __call__(self, n1: SwcNode, n2: SwcNode, **kwargs) -> Dict[str, Any]:
        pass

    @classmethod
    def new(cls, expr: str) -> 'SegStyle':
        if ':' in expr:
            i = expr.index(':')
            name = expr[:i]
            expr = expr[i + 1:]
        else:
            name = expr
            expr = ''

        try:
            seg_type = globals()[name + 'SegStyle']
        except KeyError as e:
            raise RuntimeError(f'SegStyle : {name}SegStyle not found')

        if not issubclass(seg_type, SegStyle):
            raise TypeError(f'not a SegStyle : {seg_type}')

        return seg_type.new(expr)


class DefaultSegStyle(SegStyle):

    @classmethod
    def new(cls, expr: str) -> 'DefaultSegStyle':
        return DefaultSegStyle()

    def __call__(self, n1: SwcNode, n2: SwcNode, **kwargs) -> Dict[str, Any]:
        return kwargs


class ColorZSegStyle(SegStyle):
    z: Tuple[float, float]

    def __init__(self, code: str, rg: Tuple[float, float]):
        if code == 'h':
            self.color_change = self.color_change_Hsv
        elif code == 's':
            self.color_change = self.color_change_hSv
        elif code == 'v':
            self.color_change = self.color_change_hsV
        else:
            raise ValueError()

        if not (0 <= rg[0] < rg[1] <= 1):
            raise ValueError(f'illegal range : {rg}')

        self.range = rg[1] - rg[0], rg[0]

    @classmethod
    def new(cls, expr: str) -> 'ColorZSegStyle':
        pattern = '[HSV][A~B]'
        if expr.startswith('H'):
            code = 'h'
        elif expr.startswith('S'):
            code = 's'
        elif expr.startswith('V'):
            code = 'v'
        else:
            raise ValueError(f'illegal pattern {pattern} : {expr}')

        try:
            expr = expr[1:]
            if '~' not in expr:
                lo = float(expr)
                hi = 1.0
            else:
                i = expr.index('~')
                lo = float(expr[:i])
                hi = float(expr[i + 1:])
        except (IndexError, ValueError) as e:
            raise ValueError(f'illegal pattern {pattern} : {expr}')

        return ColorZSegStyle(code, (lo, hi))

    def setup(self, swc: Swc):
        z = np.array([n.z for n in swc.node])
        z = np.max(z), np.min(z)
        self.z = z[0], z[1] - z[0]

    def __call__(self, n1: SwcNode, n2: SwcNode, **kwargs) -> Dict[str, Any]:
        try:
            c = kwargs['color']
        except KeyError:
            pass
        else:
            z = (n1.z + n2.z) / 2  # average z
            z = (z - self.z[0]) / self.z[1]  # normalize [0, 1]
            a = z * self.range[0] - self.range[1]
            kwargs['color'] = self.color_change(c, a)

        return kwargs

    # noinspection PyPep8Naming
    @staticmethod
    def color_change_hsV(color: str, f: float):
        h, s, v = colors.rgb_to_hsv(ColorZSegStyle.get_color_rgb_code(color))
        v = max(1, min(0, v * f))
        return colors.hsv_to_rgb((h, s, v))

    # noinspection PyPep8Naming
    @staticmethod
    def color_change_hSv(color: str, f: float):
        h, s, v = colors.rgb_to_hsv(ColorZSegStyle.get_color_rgb_code(color))
        s = max(1, min(0, s * f))
        return colors.hsv_to_rgb((h, s, v))

    # noinspection PyPep8Naming
    @staticmethod
    def color_change_Hsv(color: str, f: float):
        h, s, v = colors.rgb_to_hsv(ColorZSegStyle.get_color_rgb_code(color))
        h = (h + f + 1) % 1
        return colors.hsv_to_rgb((h, s, v))

    @staticmethod
    def get_color_rgb_code(color):
        try:
            c = colors.BASE_COLORS[color]
        except KeyError:
            try:
                c = colors.cnames[color]
            except KeyError:
                c = color
        return c


def smooth_line_radius(ax: Axes,
                       p1: Tuple[float, float], w1: float,
                       p2: Tuple[float, float], w2: float,
                       num=2,
                       **kwargs):
    """plot smoothed line.

    :param ax:
    :param p1: point1
    :param w1: width at point1
    :param p2: point2
    :param w2: width at point2
    :param num: number of segments.
    :param kwargs: other line property
    """
    px = np.linspace(p1[0], p2[0], num + 1)
    py = np.linspace(p1[1], p2[1], num + 1)
    lw = np.linspace(w1, w2, num)
    for i in range(num):
        ax.plot(px[i:i + 2], py[i:i + 2], lw=lw[i], **kwargs)


# change color for each segment
DEFAULT_COLOR = {
    'body': 'k',
    'soma': 'b',
    'axon': 'r',
    'dendrite': 'g'
}


def plot_swc(ax: Axes, swc: Swc,
             radius=True,
             color: Dict[str, str] = None,
             projection: Projection = None,
             segment_style: SegStyle = None):
    """Plot swc neuron.

    :param ax:
    :param swc:
    :param radius: plot radius
    :param color: a dictionary of terminal color.
    :param projection: projection method, callable of `(3D_point) -> 2D_point`
    """
    if color is None:
        color = DEFAULT_COLOR

    if projection is None:
        projection = DefaultProjection()

    if segment_style is None:
        segment_style = DefaultSegStyle()

    segment_style.setup(swc)

    for n1, n2 in swc.foreach_line():
        p1 = projection(n1.vec)
        p2 = projection(n2.vec)

        if n1.is_soma:
            c = color['soma']
        elif n1.is_axon:
            c = color['axon']
        elif n1.is_dendrite:
            c = color['dendrite']
        else:
            c = color['body']

        k = segment_style(n1, n2, color=c, solid_capstyle='round')

        if radius:
            if n2.is_soma:
                ax.add_artist(Circle(p2, n2.r, color=color['soma']))
                if not n1.is_soma:
                    smooth_line_radius(ax, p1, n1.r, p2, n1.r, **k)
            else:
                smooth_line_radius(ax, p1, n1.r, p2, n2.r, **k)
        else:
            px = p1[0], p2[0]
            py = p1[1], p2[1]
            ax.plot(px, py, **k)


def main(args: List[str] = None):
    ap = argparse.ArgumentParser()
    ap.add_argument('-o', '--output',
                    default=None,
                    help='output picture name',
                    dest='output')
    ap.add_argument('-r', '--use-radius',
                    action='store_true',
                    help='plot radius',
                    dest='use_radius')
    ap.add_argument('-P', '--projection',
                    metavar='CLASS[:EXPR]',
                    default=None,
                    help='projection method',
                    dest='projection')
    ap.add_argument('-S', '--segment-style',
                    metavar='CLASS[:EXPR]',
                    default=None,
                    help='segment style',
                    dest='segment_style')
    ap.add_argument('--show',
                    action='store_true',
                    help='show preview')
    ap.add_argument('FILE',
                    help='swc file')

    opt = ap.parse_args(args)
    swc = opt.FILE
    swc = Swc.load(Path(swc))

    proj = opt.projection
    if proj is not None:
        proj = Projection.new(proj)

    seg = opt.segment_style
    if seg is not None:
        seg = SegStyle.new(seg)

    fig, ax = plt.subplots()
    plot_swc(ax, swc, radius=opt.use_radius, projection=proj, segment_style=seg)
    ax.axis('equal')
    ax.set_xticklabels([])
    ax.set_yticklabels([])
    plt.tight_layout()

    if opt.show:
        plt.show()
    else:
        output = opt.output
        if output is None:
            output = opt.FILE.replace('.swc', '.png')  # output .png if there is no given output
        plt.savefig(output, dpi=300)
        plt.clf()


if __name__ == '__main__':
    main()<|MERGE_RESOLUTION|>--- conflicted
+++ resolved
@@ -1,64 +1,4 @@
-<<<<<<< HEAD
-"""
-Plot SWC file
-=============
-
-import .swc and export other extension file (e.g., .svg, .pdf, .png) using cli
-
-Requirement
------------
-
-* python > 3.7
-* numpy
-* matplotlib
-
-Use example
------------
-
-```
-usage: main.py [-h] [-o OUTPUT] [-r] [--show] FILE
-
-positional arguments:
-  FILE                  swc file
-
-optional arguments:
-  -h, --help            show this help message and exit
-  -o OUTPUT, --output OUTPUT
-                        output picture name
-  -r, --use-radius      plot radius
-  --show                show preview
-```
-
-### Example
-
-load `neuron.swc` and output `neuron.png` file.
-
-```bash
-python main.py neuron.swc
-```
-
-output `neuron.svg` format file
-
-```bash
-python main.py neuron.swc -o neuron.svg
-```
-
-show preview window
-
-```bash
-python main.py neuron.swc --show
-```
-
-add radius property
-
-```bash
-python main.py neuron.swc -r
-```
-
-"""
 import abc
-=======
->>>>>>> d8631550
 import argparse
 import math
 from pathlib import Path
